#!/usr/bin/env python3
# -*- coding: utf-8 -*-
"""
Analyze bundles at the fixel level using peaks and bundles (.trk). If the
bundles files are names as {bundle_name}.trk, simply use the --in_bundles
argument without --in_bundles_names. If it is not the case or you want other
names to be saved, please use --in_bundles_names to provide bundles names
IN THE SAME ORDER as the inputed bundles.

The duration of the script depends heavily on the number of bundles, the number
of streamlines in bundles and the number of processors used. For a standard
tractoflow/rbx_flow output with ~30 bundles, it should not take over 30
minutes.

The script produces various output:

    - bundles_LUT.txt : array of (N) bundle names
      Lookup table (LUT) to know the order of the bundles in the various
      outputs. When an output contains results for all bundles, it is always
      the last dimension of the np.ndarray and it follows the order of the
      lookup table.

    - fixel_density_maps.nii.gz : np.ndarray (x, y, z, 5, N)
      For each voxel, it gives the density of bundles associated with each
      of the 5 fixels. If the normalization is chosen as the voxel-type, then
      the sum of the density over a voxel is 1. If the normalization is chosen
      as the fixel-type, then the sum of the density over each fixel is 1, so
      the sum over a voxel will be higher than 1 (except in the single-fiber
      case). The density maps can be computed using the streamline count, or
      any streamline weighting like COMMIT or SIF, through the
      data_per_streamline using the --dps_key argument. NOTE: This is a 5D file
      that will not be easily inputed to a regular viewer. Use --split_bundles
      or --split_fixels options to save the 4D versions for visualization.

    - fixel_density_masks.nii.gz : np.ndarray (x, y, z, 5, N)
      For each voxel, it gives whether or not each bundle is associated
      with each of the 5 fixels. In other words, it is a masked version of
      fixel_density_maps, using two different thresholds. First, the absolute
      threshold (abs_thr) is applied on the maps before the normalization,
      either on the number of streamlines or the streamline weights. Second,
      after the normalization, the relative threshold (rel_thr) is applied on
      the maps as a minimal value of density to be counted as an association.
      NOTE: This is a 5D file that will not be easily inputed to a regular
      viewer. Use --split_bundles or --split_fixels options to save the 4D
      versions for visualization.

    - voxel_density_maps.nii.gz : np.ndarray (x, y, z, N)
      For each voxel, it gives the density of each bundle within the voxel,
      regardless of fixels. In other words, it gives the fraction of each
      bundle per voxel. This is only outputed if the normalization of the maps
      is chosen as the voxel-type, because the fixel-type does not translate to
      meaningful results when summed into a voxel.

    - voxel_density_masks.nii.gz : np.ndarray (x, y, z, N)
      For each voxel, it gives whether or not each bundle is present. This is
      computed from fixel_density_masks, so the same thresholds prevail.

    - nb_bundles_per_fixel.nii.gz : np.ndarray (x, y, z)
      For each voxel, it gives the number of bundles associated with each of
      the 5 fixels.

    - nb_bundles_per_voxel.nii.gz : np.ndarray (x, y, z)
      For each voxel, it gives the number of bundles within the voxel. This
      accounts for bundles that might be associated with more than one fixel,
      so no bundle is counted more than once in a voxel.

    If the split_bundles argument is given, the script will also save the
    fixel_density_maps and fixel_density_masks separated by bundles, with
    names fixel_density_map_{bundle_name}.nii.gz and
    fixel_density_mask_{bundle_name}.nii.gz.
    These will have the shape (x, y, z, 5).

    If the split_fixels argument is given, the script will also save the
    fixel_density_maps and fixel_density_masks separated by fixels, with
    names fixel_density_map_f{fixel_id}.nii.gz and
    fixel_density_mask_f{fixel_id}.nii.gz.
    These will have the shape (x, y, z, N).

    If the single_bundle argument is given, the script will also save the
    single-fiber single-bundle masks, which are obtained by selecting the
    voxels where only one bundle and one fiber (fixel) are present. There will
    be one single_bundle_mask_{bundle_name}.nii.gz per bundle, and a whole WM
    version single_bundle_mask_WM.nii.gz.
    These will have the shape (x, y, z).
"""

import argparse
import nibabel as nib
import numpy as np
import logging
from pathlib import Path

from scilpy.io.utils import (add_overwrite_arg, add_processes_arg,
                             assert_headers_compatible, assert_inputs_exist,
                             add_verbose_arg,
                             assert_output_dirs_exist_and_empty)
from scilpy.tractanalysis.fixel_density import (fixel_density, maps_to_masks)


def _build_arg_parser():
    p = argparse.ArgumentParser(
        description=__doc__, formatter_class=argparse.RawTextHelpFormatter)
    p.add_argument('in_peaks',
                   help='Path of the peaks. The peaks are expected to be '
                        'given as unit directions. \nTo get these from fODF '
                        'or SH data, use the script scil_fodf_metrics.py '
                        '\nwith the abs_peaks_and_values option.')

    p.add_argument('--in_bundles', nargs='+', required=True,
                   help='List of paths of the bundles (.trk) to analyze.')

    p.add_argument('--in_bundles_names', nargs='+',
                   help='List of the names of the bundles, in the same order '
                        'as they were given. \nIf this argument is not used, '
                        'the script assumes that the name of the bundle \nis '
                        'its filename without extensions.')

    p.add_argument('--dps_key', default=None, type=str,
                   help='Key to access the data per streamline to use as '
                        'weight when computing the maps, \ninstead of the '
                        'number of streamlines. [%(default)s].')

    p.add_argument('--max_theta', default=45,
                   help='Maximum angle between streamline and peak to be '
                        'associated [%(default)s].')

    g1 = p.add_argument_group(title='Mask parameters')

    g1.add_argument('--abs_thr', default=0, type=float,
                    help='Value of density maps threshold to obtain density '
                         'masks, in number of streamlines \nor streamline '
                         'weighting if --dps_key is given. Any number of '
                         'streamlines \nor weight above this value will '
                         'pass the absolute threshold test [%(default)s].')

    g1.add_argument('--rel_thr', default=0.01, type=float,
                    help='Value of density maps threshold to obtain density '
                         'masks, as a ratio of the normalized density '
                         '\nAny normalized density above '
                         'this value will pass the relative threshold test. '
                         '\nMust be between 0 and 1 [%(default)s].')

    g1.add_argument('--norm', default="voxel", choices=["fixel", "voxel"],
                    help='Way of normalizing the density maps. If fixel, '
                         'will normalize the maps per fixel, \nin each voxel. '
                         'If voxel, will normalize the maps per voxel '
                         '[%(default)s].')

    g2 = p.add_argument_group(title='Output options')

    g2.add_argument('--split_bundles', action='store_true',
                    help='If set, save the density maps for each bundle '
                         'separately \nin addition to the all in one version.')

    g2.add_argument('--split_fixels', action='store_true',
                    help='If set, save the density maps for each fixel '
                         'separately \nin addition to the all in one version.')

    g2.add_argument('--single_bundle', action='store_true',
                    help='If set, will save the single-fiber single-bundle '
                         'masks as well. \nThese are obtained by '
                         'selecting the voxels where only one bundle is '
                         'present \n(and one fiber/fixel).')

    g2.add_argument('--bundles_mask', action='store_true',
                    help='If set, save the bundle mask for each bundle.')

    g2.add_argument('--out_dir', default="fixel_analysis/",
                    help='Path to the output directory where all the output '
                         'files will be saved. \nCurrent directory by '
                         'default.')

    g2.add_argument('--prefix', default="",
                    help='Prefix to add to all predetermined output '
                         'filenames. \nWe recommand finishing with an '
                         'underscore for better readability [%(default)s].')

    g2.add_argument('--suffix', default="",
                    help='Suffix to add to all predetermined output '
                         'filenames. \nWe recommand starting with an '
                         'underscore for better readability [%(default)s].')

    add_overwrite_arg(p)
    add_processes_arg(p)
    add_verbose_arg(p)
    return p


def main():
    parser = _build_arg_parser()
    args = parser.parse_args()
    logging.getLogger().setLevel(logging.getLevelName(args.verbose))

<<<<<<< HEAD
    assert_inputs_exist(parser, [args.in_peaks] + args.in_bundles)
    assert_outputs_exist(parser, args, ["bundles_LUT.txt",
                                        "fixel_density_maps.nii.gz",
                                        "fixel_density_masks.nii.gz",
                                        "voxel_density_masks.nii.gz",
                                        "nb_bundles_per_fixel.nii.gz",
                                        "nb_bundles_per_voxel.nii.gz"])
    assert_headers_compatible(parser, [args.in_peaks] + args.in_bundles)
=======
    # Set up saving filename options
    out_dir = args.out_dir
    prefix = args.prefix
    suffix = args.suffix
    if out_dir[-1] != "/":
        out_dir += "/"

    assert_output_dirs_exist_and_empty(parser, args, out_dir, create_dir=True)
    assert_inputs_exist(parser, [args.in_peaks] + args.in_bundles[0])
    assert_headers_compatible(parser, [args.in_peaks] + args.in_bundles[0])
>>>>>>> b190339d

    if args.rel_thr < 0 or args.rel_thr > 1:
        parser.error("Argument rel_thr must be a value between 0 and 1.")

    # Load the data
    logging.info("Loading data.")
    peaks_img = nib.load(args.in_peaks)
    peaks = peaks_img.get_fdata()
    affine = peaks_img.affine

    # Compute NuFo single-fiber from peaks
    if args.single_bundle:
        is_first_peak = np.sum(peaks[..., 0:3], axis=-1) != 0
        is_second_peak = np.sum(peaks[..., 3:6], axis=-1) == 0
        nufo_sf = np.logical_and(is_first_peak, is_second_peak)

    # Extract bundles and names
    bundles = args.in_bundles
    if args.in_bundles_names:  # If names are given
        if len(args.in_bundles_names) != len(bundles):
            parser.error("--in_bundles_names must contain the same number of "
                         "elements as in --in_bundles.")
        bundles_names = args.in_bundles_names
    else:
        logging.info("Extracting bundles names.")
        bundles_names = []
        for bundle in bundles:
            bundles_names.append(Path(bundle).name.split(".")[0])

    # Compute fixel density maps and masks
    logging.info("Computing fixel density for all bundles.")
    fixel_density_maps = fixel_density(peaks, bundles, args.dps_key,
                                       args.max_theta,
                                       nbr_processes=args.nbr_processes)

    logging.info("Computing density masks from density maps.")
    fixel_density_masks, fixel_density_maps = maps_to_masks(fixel_density_maps,
                                                            args.abs_thr,
                                                            args.rel_thr,
                                                            args.norm,
                                                            len(bundles))

    logging.info("Computing additional derivatives.")
    # Compute number of bundles per fixel
    nb_bundles_per_fixel = np.sum(fixel_density_masks, axis=-1)
    # Compute voxel density maps
    voxel_density_maps = np.sum(fixel_density_maps, axis=-2)
    # Compute voxel density masks
    # Since a bundle can be present twice in a single voxel by being associated
    # with more than one fixel, we count the presence of a bundle if > 0.
    voxel_density_masks = np.where(np.sum(fixel_density_masks, axis=-2) > 0,
                                   1, 0)
    # Compute number of bundles per voxel by taking the sum of the mask
    nb_bundles_per_voxel = np.sum(voxel_density_masks, axis=-1)

    # Save all results
    logging.info("Saving all results.")
    for i, bundle_n in enumerate(bundles_names):
        if args.split_bundles:  # Save the maps and masks for each bundle
            nib.save(nib.Nifti1Image(fixel_density_maps[..., i], affine),
                     "{}{}fixel_density_map_{}{}.nii.gz".format(out_dir,
                                                                prefix,
                                                                bundle_n,
                                                                suffix))
            nib.save(nib.Nifti1Image(fixel_density_masks[..., i], affine),
                     "{}{}fixel_density_mask_{}{}.nii.gz".format(out_dir,
                                                                 prefix,
                                                                 bundle_n,
                                                                 suffix))
            if args.norm == "voxel":  # If fixel, voxel maps mean nothing
                nib.save(nib.Nifti1Image(voxel_density_maps[..., i], affine),
                         "{}{}voxel_density_map_{}{}.nii.gz".format(out_dir,
                                                                    prefix,
                                                                    bundle_n,
                                                                    suffix))
            bundle_mask = voxel_density_masks[..., i].astype(np.uint8)
            nib.save(nib.Nifti1Image(bundle_mask, affine),
                     "{}{}voxel_density_mask_{}{}.nii.gz".format(out_dir,
                                                                 prefix,
                                                                 bundle_n,
                                                                 suffix))

        if args.single_bundle:
            # Single-fiber single-bundle voxels
            one_bundle_per_voxel = nb_bundles_per_voxel == 1
            # Making sure we also have single-fiber voxels only
            one_bundle_per_voxel *= nufo_sf
            # Save a single-fiber single-bundle mask for the whole WM
            nib.save(nib.Nifti1Image(one_bundle_per_voxel.astype(np.uint8),
                                     affine),
                     "{}{}single_bundle_mask_WM{}.nii.gz".format(out_dir,
                                                                 prefix,
                                                                 suffix))
            # Save a single-fiber single-bundle mask for each bundle
            bundle_mask = fixel_density_masks[..., 0, i] * one_bundle_per_voxel
            nib.save(nib.Nifti1Image(bundle_mask.astype(np.uint8), affine),
                     "{}{}single_bundle_mask_{}{}.nii.gz".format(out_dir,
                                                                 prefix,
                                                                 bundle_n,
                                                                 suffix))

    if args.split_fixels:  # Save the maps and masks for each fixel
        for i in range(5):
            nib.save(nib.Nifti1Image(fixel_density_maps[..., i, :], affine),
                     "{}{}fixel_density_map_f{}{}.nii.gz".format(out_dir,
                                                                 prefix,
                                                                 i + 1,
                                                                 suffix))
            nib.save(nib.Nifti1Image(fixel_density_masks[..., i, :], affine),
                     "{}{}fixel_density_mask_f{}{}.nii.gz".format(out_dir,
                                                                  prefix,
                                                                  i + 1,
                                                                  suffix))
            if args.norm == "voxel":  # If fixel, voxel maps mean nothing
                nib.save(nib.Nifti1Image(voxel_density_maps[..., i, :],
                                         affine),
                         "{}{}voxel_density_map_f{}{}.nii.gz".format(out_dir,
                                                                     prefix,
                                                                     i + 1,
                                                                     suffix))
            bundle_mask = voxel_density_masks[..., i, :].astype(np.uint8)
            nib.save(nib.Nifti1Image(bundle_mask, affine),
                     "{}{}voxel_density_mask_f{}{}.nii.gz".format(out_dir,
                                                                  prefix,
                                                                  i + 1,
                                                                  suffix))

    # Save bundles lookup table to know the order of the bundles
    bundles_idx = np.arange(0, len(bundles_names), 1)
    lookup_table = np.array([bundles_names, bundles_idx])
    np.savetxt("{}{}bundles_LUT{}.txt".format(out_dir, prefix, suffix),
               lookup_table, fmt='%s')

    # Save full fixel density maps, all fixels and bundles combined
    nib.save(nib.Nifti1Image(fixel_density_maps, affine),
             "{}{}fixel_density_maps{}.nii.gz".format(out_dir, prefix, suffix))

    # Save full fixel density masks, all fixels and bundles combined
    nib.save(nib.Nifti1Image(fixel_density_masks, affine),
             "{}{}fixel_density_masks{}.nii.gz".format(out_dir, prefix,
                                                       suffix))

    # Save full voxel density maps and masks
    if args.norm == "voxel":  # If fixel, voxel maps mean nothing
        nib.save(nib.Nifti1Image(voxel_density_maps, affine),
                 "{}{}voxel_density_maps{}.nii.gz".format(out_dir, prefix,
                                                          suffix))
    nib.save(nib.Nifti1Image(voxel_density_masks.astype(np.uint8), affine),
             "{}{}voxel_density_masks{}.nii.gz".format(out_dir, prefix,
                                                       suffix))

    # Save number of bundles per fixel and per voxel
    nib.save(nib.Nifti1Image(nb_bundles_per_fixel.astype(np.uint8), affine),
             "{}{}nb_bundles_per_fixel{}.nii.gz".format(out_dir, prefix,
                                                        suffix))
    nib.save(nib.Nifti1Image(nb_bundles_per_voxel.astype(np.uint8), affine),
             "{}{}nb_bundles_per_voxel{}.nii.gz".format(out_dir, prefix,
                                                        suffix))


if __name__ == "__main__":
    main()<|MERGE_RESOLUTION|>--- conflicted
+++ resolved
@@ -191,16 +191,6 @@
     args = parser.parse_args()
     logging.getLogger().setLevel(logging.getLevelName(args.verbose))
 
-<<<<<<< HEAD
-    assert_inputs_exist(parser, [args.in_peaks] + args.in_bundles)
-    assert_outputs_exist(parser, args, ["bundles_LUT.txt",
-                                        "fixel_density_maps.nii.gz",
-                                        "fixel_density_masks.nii.gz",
-                                        "voxel_density_masks.nii.gz",
-                                        "nb_bundles_per_fixel.nii.gz",
-                                        "nb_bundles_per_voxel.nii.gz"])
-    assert_headers_compatible(parser, [args.in_peaks] + args.in_bundles)
-=======
     # Set up saving filename options
     out_dir = args.out_dir
     prefix = args.prefix
@@ -211,7 +201,6 @@
     assert_output_dirs_exist_and_empty(parser, args, out_dir, create_dir=True)
     assert_inputs_exist(parser, [args.in_peaks] + args.in_bundles[0])
     assert_headers_compatible(parser, [args.in_peaks] + args.in_bundles[0])
->>>>>>> b190339d
 
     if args.rel_thr < 0 or args.rel_thr > 1:
         parser.error("Argument rel_thr must be a value between 0 and 1.")
