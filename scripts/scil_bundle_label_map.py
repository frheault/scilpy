#!/usr/bin/env python3
# -*- coding: utf-8 -*-

"""
Compute label image (Nifti) from bundle(s) and centroid(s).
Each voxel will have a label that represents its position along the bundle.

The number of labels will be the same as the centroid's number of points,
unless specified otherwise.

# Single bundle case
  This script takes as input a bundle file, a centroid streamline corresponding
  to the bundle. It computes label images, where each voxel is assigned the
  label of its nearest centroid point. The resulting images represent the
  labels, distances between the bundle and centroid.

# Multiple bundle case
  When providing multiple (co-registered) bundles, the script will compute a
<<<<<<< HEAD
  correlation map, which shows the spatial correlation between density maps
  It will also compute the labels maps for all bundles at once, ensuring
  that the labels are spatial consistent between bundles.
=======
  patch-wise correlation map between density maps as a proxy for confidence in
  the bundle's reconstruction.

  The correlation map can be thresholded to remove low confidence regions.
  It will also compute the labels maps for after concatenating bundles,
  ensuring that the labels are spatially consistent between bundles.
>>>>>>> 23d65e53

# Hyperplane method
  The default is to use the euclidian/centerline method, which is fast and
  works well for most cases.
<<<<<<< HEAD
  The hyperplane method allows for more complex shapes and to split the bundles
  into subsection that follow the geometry of each kind of bundle.
  However, this method is slower and requires extra quality control to ensure
  that the labels are correct. This method requires a centroid file that
  contains multiple streamlines.
=======

  The hyperplane method allows for more complex shapes and to split the bundles
  into subsections that follow the geometry of each kind of bundle.
  However, this method is slower and requires extra quality control to ensure
  that the labels are correct. This method requires a centroid file that
  contains multiple streamlines.

>>>>>>> 23d65e53
  This method is based on the following paper [1], but was heavily modified
  and adapted to work more robustly across datasets.

# Manhatan distance
  The default distance (to barycenter of label) is the euclidian distance.
  The manhattan distance can be used instead to compute the distance to the
  barycenter without stepping out of the mask.

Colormap selection affects tractograms coloring for visualization only.
For detailed information on usage and parameters, please refer to the script's
documentation.

<<<<<<< HEAD
Formerly: scil_compute_bundle_voxel_label_map.py

=======
>>>>>>> 23d65e53
Author:
-------
Francois Rheault
francois.m.rheault@usherbrooke.ca
<<<<<<< HEAD

------------------------------------------------------------------------------------------
Reference:
[1] Neher, Peter, Dusan Hirjak, and Klaus Maier-Hein. "Radiomic tractometry: a
    rich and tract-specific class of imaging biomarkers for neuroscience and
    medical applications." Research Square (2023).
------------------------------------------------------------------------------------------
=======
>>>>>>> 23d65e53
"""

import argparse
import logging
import os
import time

from dipy.io.streamline import save_tractogram
from dipy.io.stateful_tractogram import StatefulTractogram, Space
from dipy.io.utils import is_header_compatible
from dipy.tracking.streamline import transform_streamlines
from dipy.tracking.streamlinespeed import length
import nibabel as nib
from nibabel.streamlines.array_sequence import ArraySequence
import numpy as np
import scipy.ndimage as ndi

from scilpy.image.volume_math import neighborhood_correlation_
from scilpy.io.streamlines import load_tractogram_with_reference
from scilpy.io.utils import (add_overwrite_arg,
                             add_reference_arg,
                             add_verbose_arg,
                             assert_inputs_exist,
                             assert_output_dirs_exist_and_empty,
                             load_matrix_in_any_format)
from scilpy.tractanalysis.bundle_operations import uniformize_bundle_sft
from scilpy.tractanalysis.streamlines_metrics import compute_tract_counts_map
from scilpy.tractanalysis.distance_to_centroid import (subdivide_bundles,
                                                       compute_distance_map)
from scilpy.tractograms.streamline_and_mask_operations import \
    cut_streamlines_with_mask, CuttingStyle
from scilpy.viz.color import get_lookup_table


EPILOG = """
[1] Neher, Peter, Dusan Hirjak, and Klaus Maier-Hein. "Radiomic tractometry: a
    rich and tract-specific class of imaging biomarkers for neuroscience and
    medical applications." Research Square (2023).
"""


def _build_arg_parser():
<<<<<<< HEAD
    p = argparse.ArgumentParser(description=__doc__,
                                epilog=EPILOG,
                                formatter_class=argparse.RawTextHelpFormatter,
                                epilog=version_string)
=======
    p = argparse.ArgumentParser(
        description=__doc__,
        epilog=EPILOG,
        formatter_class=argparse.RawTextHelpFormatter)
>>>>>>> 23d65e53

    p.add_argument('in_bundles', nargs='+',
                   help='Fiber bundle file.')
    p.add_argument('in_centroid',
                   help='Centroid streamline corresponding to bundle.')
    p.add_argument('out_dir',
                   help='Directory to save all mapping and coloring files:\n'
                        '  - correlation_map.nii.gz\n'
                        '  - session_x/labels_map.nii.gz\n'
                        '  - session_x/distance_map.nii.gz\n'
                        '  - session_x/correlation_map.nii.gz\n'
                        '  - session_x/labels.trk\n'
                        '  - session_x/distance.trk\n'
                        '  - session_x/correlation.trk\n'
                        'Where session_x is numbered with each bundle.')

    p.add_argument('--nb_pts', type=int,
                   help='Number of divisions for the bundles.\n'
                        'Default is the number of points of the centroid.')
    p.add_argument('--colormap', default='jet',
                   help='Select the colormap for colored trk (data_per_point) '
                        '[%(default)s].')
    p.add_argument('--hyperplane', action='store_true',
                   help='Use the hyperplane method (multi-centroids) instead '
                        'of the euclidian method (single-centroid).')
    p.add_argument('--use_manhattan', action='store_true',
                   help='Use the manhattan distance instead of the euclidian '
                        'distance.')
    p.add_argument('--skip_uniformize', action='store_true',
                   help='Skip uniformization of the bundles orientation.')
    p.add_argument('--correlation_thr', type=float, const=0.1, nargs='?',
                   default=0,
                   help='Threshold for the correlation map. Only for multi '
                        'bundle case. [%(default)s]')
    p.add_argument('--streamlines_thr', type=int, const=2, nargs='?',
                   help='Threshold for the minimum number of streamlines in a '
                        'voxel to be included [%(default)s].')
    p.add_argument('--transformation',
                   help='Transformation matrix to apply to the centroid')
    p.add_argument('--inverse', action='store_true',
                   help='Inverse the transformation matrix.')

    add_reference_arg(p)
    add_verbose_arg(p)
    add_overwrite_arg(p)

    return p


def main():
    parser = _build_arg_parser()
    args = parser.parse_args()
    logging.getLogger().setLevel(args.verbose)

    assert_inputs_exist(parser, args.in_bundles + [args.in_centroid],
                        optional=args.reference)
    assert_output_dirs_exist_and_empty(parser, args, args.out_dir)

<<<<<<< HEAD
=======
    if args.streamlines_thr is not None and args.streamlines_thr < 1:
        parser.error('streamlines_thr must be greater than 1.')

    if args.correlation_thr < 0:
        parser.error('correlation_thr must be greater than 0')

>>>>>>> 23d65e53
    sft_centroid = load_tractogram_with_reference(parser, args,
                                                  args.in_centroid)
    if args.transformation is not None:
        streamlines = sft_centroid.streamlines
        transfo = load_matrix_in_any_format(args.transformation)
        if args.inverse:
            transfo = np.linalg.inv(transfo)
        streamlines = transform_streamlines(
            streamlines, transfo, in_place=False)
        sft_centroid = StatefulTractogram(streamlines, args.in_bundles[0],
                                          space=Space.RASMM)

<<<<<<< HEAD
    # TODO check if correlation thr is positive
    # TODO check if streamlines thr is positive (above 1)

=======
>>>>>>> 23d65e53
    # When doing longitudinal data, the split in subsection can be done
    # on all the bundles at once. Needs to be co-registered.
    timer = time.time()
    sft_list = []
    for filename in args.in_bundles:
        sft = load_tractogram_with_reference(parser, args, filename)
        if not len(sft.streamlines):
            raise IOError(f'Empty bundle file {args.in_bundles}. Skipping.')
        if not args.skip_uniformize:
            uniformize_bundle_sft(sft, ref_bundle=sft_centroid)
        sft.to_vox()
        sft.to_corner()
        sft_list.append(sft)

        if len(sft_list):
            if not is_header_compatible(sft_list[0], sft_list[-1]):
                parser.error(f'Header of {args.in_bundles[0]} and '
                             f'{filename} are not compatible')

    sft_centroid.to_vox()
    sft_centroid.to_corner()
    logging.debug(f'Loaded {len(args.in_bundles)} bundle(s) in '
                  f'{round(time.time() - timer, 3)} seconds.')

    density_list = []
    binary_list = []
    timer = time.time()
    for sft in sft_list:
        density = compute_tract_counts_map(sft.streamlines,
                                           sft.dimensions).astype(float)
        binary = np.zeros(sft.dimensions, dtype=np.uint8)
        if args.streamlines_thr is not None:
            binary[density >= args.streamlines_thr] = 1
        else:
            binary[density > 0] = 1
        binary_list.append(binary)
        density_list.append(density)

    if not is_header_compatible(sft_centroid, sft_list[0]):
        raise IOError(f'{args.in_centroid} and {args.in_bundles} do not have a '
                      'compatible header')

    logging.debug('Computed density and binary map(s) in '
                  f'{round(time.time() - timer, 3)}.')

    if len(density_list) > 1:
        timer = time.time()
        corr_map = neighborhood_correlation_(density_list)
        logging.debug(f'Computed correlation map in '
                      f'{round(time.time() - timer, 3)} seconds')
    else:
        corr_map = density_list[0].astype(float)
        corr_map[corr_map > 0] = 1

    # Slightly cut the bundle at the edge to clean up single streamline voxels
    # with no neighbor. Remove isolated voxels to keep a single 'blob'
    binary_mask = np.max(binary_list, axis=0)
<<<<<<< HEAD

    if args.correlation_thr > 1e-3:
        binary_mask[corr_map < args.correlation_thr] = 0

    # A bundle must be contiguous, we can't have isolated voxels.
    # We will cut it later
    if args.streamlines_thr is not None:
        bundle_disjoint, _ = ndi.label(binary_mask)
        unique, count = np.unique(bundle_disjoint, return_counts=True)
        val = unique[np.argmax(count[1:])+1]
        binary_mask[bundle_disjoint != val] = 0

=======

    if args.correlation_thr > 1e-3:
        binary_mask[corr_map < args.correlation_thr] = 0

    # A bundle must be contiguous, we can't have isolated voxels.
    # We will cut it later
    if args.streamlines_thr is not None:
        bundle_disjoint, _ = ndi.label(binary_mask)
        unique, count = np.unique(bundle_disjoint, return_counts=True)
        val = unique[np.argmax(count[1:])+1]
        binary_mask[bundle_disjoint != val] = 0

>>>>>>> 23d65e53
    nib.save(nib.Nifti1Image(corr_map * binary_mask, sft_list[0].affine),
             os.path.join(args.out_dir, 'correlation_map.nii.gz'))

    timer = time.time()
    concat_sft = StatefulTractogram.from_sft([], sft_list[0])
    concat_sft.to_vox()
    concat_sft.to_corner()
    for i in range(len(sft_list)):
        if args.streamlines_thr is not None:
<<<<<<< HEAD
            sft_list[i] = cut_streamlines_with_mask(sft_list[i],
                                                    binary_mask,
                                                    cutting_style=CuttingStyle.KEEP_LONGEST)
=======
            sft_list[i] = cut_streamlines_with_mask(
                sft_list[i], binary_mask,
                cutting_style=CuttingStyle.KEEP_LONGEST)
>>>>>>> 23d65e53
        else:
            sft_list[i].data_per_streamline = {}
            sft_list[i].data_per_point = {}

        if len(sft_list[i]):
            concat_sft += sft_list[i]

    # Use later to trim the streamlines without assignement
    min_len = np.min(length(concat_sft.streamlines))
    logging.debug(
        f'Chop bundle(s) in {round(time.time() - timer, 3)} seconds.')

<<<<<<< HEAD
    # Here
=======
>>>>>>> 23d65e53
    method = 'hyperplane' if args.hyperplane else 'centerline'
    args.nb_pts = len(sft_centroid.streamlines[0]) if args.nb_pts is None \
        else args.nb_pts
    labels_map = subdivide_bundles(concat_sft, sft_centroid, binary_mask,
                                   args.nb_pts, method=method)

    # We trim the streamlines due to looping labels, so we have a new binary mask
    binary_mask = np.zeros(labels_map.shape, dtype=np.uint8)
    binary_mask[labels_map > 0] = 1

    # We need to count blobs again, as the labels could be not contiguous
    labelized, count = ndi.label(binary_mask)
    unique, count = np.unique(labelized, return_counts=True)
    ratio = count[1] / np.sum(count[1:])

<<<<<<< HEAD
=======
    # 0.9 is arbitrary, but we want a vast majority of the voxels to be
    # contiguous, otherwise it is a weird bundle so we recompute the labels
    # using the centerline method.
    print(len(unique), ratio)
>>>>>>> 23d65e53
    if len(unique) > 2 and ratio < 0.9:
        binary_mask = np.max(binary_list, axis=0)
        labels_map = subdivide_bundles(concat_sft, sft_centroid, binary_mask,
                                       args.nb_pts, method='centerline',
                                       fix_jumps=False)
        logging.warning('Warning: Some labels were not contiguous. '
                        'Recomputing labels to centerline method.')

    timer = time.time()
    distance_map = compute_distance_map(labels_map, binary_mask, args.nb_pts,
                                        use_manhattan=args.use_manhattan)
    logging.debug('Computed distance map in '
                  f'{round(time.time() - timer, 3)} seconds')

    timer = time.time()
    cmap = get_lookup_table(args.colormap)
    for i, sft in enumerate(sft_list):
        if len(sft_list) > 1:
            sub_out_dir = os.path.join(args.out_dir, f'session_{i+1}')
        else:
            sub_out_dir = args.out_dir
        timer = time.time()
        new_sft = StatefulTractogram.from_sft(sft.streamlines, sft_list[0])
<<<<<<< HEAD
        cut_sft = cut_streamlines_with_mask(new_sft, binary_mask,
                                            min_len=min_len,
                                            cutting_style=CuttingStyle.KEEP_LONGEST)
=======
        cut_sft = cut_streamlines_with_mask(
            new_sft, binary_mask, min_len=min_len,
            cutting_style=CuttingStyle.KEEP_LONGEST)
>>>>>>> 23d65e53
        logging.debug(
            f'Cut streamlines in {round(time.time() - timer, 3)} seconds')
        cut_sft.data_per_point['color'] = ArraySequence(cut_sft.streamlines)
        if not os.path.isdir(sub_out_dir):
            os.mkdir(sub_out_dir)

        # Dictionary to hold the data for each type
        data_dict = {'labels': labels_map.astype(np.uint16),
                     'distance': distance_map.astype(np.float32),
                     'correlation': corr_map.astype(np.float32)}

        # Iterate through each type to save the files
        for basename, map in data_dict.items():
            nib.save(nib.Nifti1Image((binary_list[i] * map), sft_list[0].affine),
                     os.path.join(sub_out_dir, f'{basename}_map.nii.gz'))

            if basename == 'correlation' and len(args.in_bundles) == 1:
                continue

            if len(sft):
                tmp_data = ndi.map_coordinates(
                    map, cut_sft.streamlines._data.T - 0.5, order=0)

                if basename == 'labels':
                    max_val = args.nb_pts
                elif basename == 'correlation':
                    max_val = 1
                else:
                    max_val = np.max(tmp_data)
                max_val = args.nb_pts
                cut_sft.data_per_point['color']._data = cmap(
                    tmp_data / max_val)[:, 0:3] * 255

                # Save the tractogram
                save_tractogram(cut_sft,
                                os.path.join(sub_out_dir,
                                             f'{basename}.trk'))


if __name__ == '__main__':
    main()<|MERGE_RESOLUTION|>--- conflicted
+++ resolved
@@ -16,29 +16,16 @@
 
 # Multiple bundle case
   When providing multiple (co-registered) bundles, the script will compute a
-<<<<<<< HEAD
-  correlation map, which shows the spatial correlation between density maps
-  It will also compute the labels maps for all bundles at once, ensuring
-  that the labels are spatial consistent between bundles.
-=======
   patch-wise correlation map between density maps as a proxy for confidence in
   the bundle's reconstruction.
 
   The correlation map can be thresholded to remove low confidence regions.
   It will also compute the labels maps for after concatenating bundles,
   ensuring that the labels are spatially consistent between bundles.
->>>>>>> 23d65e53
 
 # Hyperplane method
   The default is to use the euclidian/centerline method, which is fast and
   works well for most cases.
-<<<<<<< HEAD
-  The hyperplane method allows for more complex shapes and to split the bundles
-  into subsection that follow the geometry of each kind of bundle.
-  However, this method is slower and requires extra quality control to ensure
-  that the labels are correct. This method requires a centroid file that
-  contains multiple streamlines.
-=======
 
   The hyperplane method allows for more complex shapes and to split the bundles
   into subsections that follow the geometry of each kind of bundle.
@@ -46,11 +33,10 @@
   that the labels are correct. This method requires a centroid file that
   contains multiple streamlines.
 
->>>>>>> 23d65e53
   This method is based on the following paper [1], but was heavily modified
   and adapted to work more robustly across datasets.
 
-# Manhatan distance
+# Manhattan distance
   The default distance (to barycenter of label) is the euclidian distance.
   The manhattan distance can be used instead to compute the distance to the
   barycenter without stepping out of the mask.
@@ -59,16 +45,12 @@
 For detailed information on usage and parameters, please refer to the script's
 documentation.
 
-<<<<<<< HEAD
 Formerly: scil_compute_bundle_voxel_label_map.py
 
-=======
->>>>>>> 23d65e53
 Author:
 -------
 Francois Rheault
 francois.m.rheault@usherbrooke.ca
-<<<<<<< HEAD
 
 ------------------------------------------------------------------------------------------
 Reference:
@@ -76,8 +58,6 @@
     rich and tract-specific class of imaging biomarkers for neuroscience and
     medical applications." Research Square (2023).
 ------------------------------------------------------------------------------------------
-=======
->>>>>>> 23d65e53
 """
 
 import argparse
@@ -110,27 +90,13 @@
 from scilpy.tractograms.streamline_and_mask_operations import \
     cut_streamlines_with_mask, CuttingStyle
 from scilpy.viz.color import get_lookup_table
-
-
-EPILOG = """
-[1] Neher, Peter, Dusan Hirjak, and Klaus Maier-Hein. "Radiomic tractometry: a
-    rich and tract-specific class of imaging biomarkers for neuroscience and
-    medical applications." Research Square (2023).
-"""
+from scilpy.version import version_string
 
 
 def _build_arg_parser():
-<<<<<<< HEAD
     p = argparse.ArgumentParser(description=__doc__,
-                                epilog=EPILOG,
                                 formatter_class=argparse.RawTextHelpFormatter,
                                 epilog=version_string)
-=======
-    p = argparse.ArgumentParser(
-        description=__doc__,
-        epilog=EPILOG,
-        formatter_class=argparse.RawTextHelpFormatter)
->>>>>>> 23d65e53
 
     p.add_argument('in_bundles', nargs='+',
                    help='Fiber bundle file.')
@@ -189,15 +155,12 @@
                         optional=args.reference)
     assert_output_dirs_exist_and_empty(parser, args, args.out_dir)
 
-<<<<<<< HEAD
-=======
     if args.streamlines_thr is not None and args.streamlines_thr < 1:
         parser.error('streamlines_thr must be greater than 1.')
 
     if args.correlation_thr < 0:
         parser.error('correlation_thr must be greater than 0')
 
->>>>>>> 23d65e53
     sft_centroid = load_tractogram_with_reference(parser, args,
                                                   args.in_centroid)
     if args.transformation is not None:
@@ -210,12 +173,6 @@
         sft_centroid = StatefulTractogram(streamlines, args.in_bundles[0],
                                           space=Space.RASMM)
 
-<<<<<<< HEAD
-    # TODO check if correlation thr is positive
-    # TODO check if streamlines thr is positive (above 1)
-
-=======
->>>>>>> 23d65e53
     # When doing longitudinal data, the split in subsection can be done
     # on all the bundles at once. Needs to be co-registered.
     timer = time.time()
@@ -273,7 +230,6 @@
     # Slightly cut the bundle at the edge to clean up single streamline voxels
     # with no neighbor. Remove isolated voxels to keep a single 'blob'
     binary_mask = np.max(binary_list, axis=0)
-<<<<<<< HEAD
 
     if args.correlation_thr > 1e-3:
         binary_mask[corr_map < args.correlation_thr] = 0
@@ -286,20 +242,6 @@
         val = unique[np.argmax(count[1:])+1]
         binary_mask[bundle_disjoint != val] = 0
 
-=======
-
-    if args.correlation_thr > 1e-3:
-        binary_mask[corr_map < args.correlation_thr] = 0
-
-    # A bundle must be contiguous, we can't have isolated voxels.
-    # We will cut it later
-    if args.streamlines_thr is not None:
-        bundle_disjoint, _ = ndi.label(binary_mask)
-        unique, count = np.unique(bundle_disjoint, return_counts=True)
-        val = unique[np.argmax(count[1:])+1]
-        binary_mask[bundle_disjoint != val] = 0
-
->>>>>>> 23d65e53
     nib.save(nib.Nifti1Image(corr_map * binary_mask, sft_list[0].affine),
              os.path.join(args.out_dir, 'correlation_map.nii.gz'))
 
@@ -309,15 +251,9 @@
     concat_sft.to_corner()
     for i in range(len(sft_list)):
         if args.streamlines_thr is not None:
-<<<<<<< HEAD
-            sft_list[i] = cut_streamlines_with_mask(sft_list[i],
-                                                    binary_mask,
-                                                    cutting_style=CuttingStyle.KEEP_LONGEST)
-=======
             sft_list[i] = cut_streamlines_with_mask(
                 sft_list[i], binary_mask,
                 cutting_style=CuttingStyle.KEEP_LONGEST)
->>>>>>> 23d65e53
         else:
             sft_list[i].data_per_streamline = {}
             sft_list[i].data_per_point = {}
@@ -330,10 +266,6 @@
     logging.debug(
         f'Chop bundle(s) in {round(time.time() - timer, 3)} seconds.')
 
-<<<<<<< HEAD
-    # Here
-=======
->>>>>>> 23d65e53
     method = 'hyperplane' if args.hyperplane else 'centerline'
     args.nb_pts = len(sft_centroid.streamlines[0]) if args.nb_pts is None \
         else args.nb_pts
@@ -349,13 +281,10 @@
     unique, count = np.unique(labelized, return_counts=True)
     ratio = count[1] / np.sum(count[1:])
 
-<<<<<<< HEAD
-=======
     # 0.9 is arbitrary, but we want a vast majority of the voxels to be
     # contiguous, otherwise it is a weird bundle so we recompute the labels
     # using the centerline method.
     print(len(unique), ratio)
->>>>>>> 23d65e53
     if len(unique) > 2 and ratio < 0.9:
         binary_mask = np.max(binary_list, axis=0)
         labels_map = subdivide_bundles(concat_sft, sft_centroid, binary_mask,
@@ -379,15 +308,9 @@
             sub_out_dir = args.out_dir
         timer = time.time()
         new_sft = StatefulTractogram.from_sft(sft.streamlines, sft_list[0])
-<<<<<<< HEAD
-        cut_sft = cut_streamlines_with_mask(new_sft, binary_mask,
-                                            min_len=min_len,
-                                            cutting_style=CuttingStyle.KEEP_LONGEST)
-=======
         cut_sft = cut_streamlines_with_mask(
             new_sft, binary_mask, min_len=min_len,
             cutting_style=CuttingStyle.KEEP_LONGEST)
->>>>>>> 23d65e53
         logging.debug(
             f'Cut streamlines in {round(time.time() - timer, 3)} seconds')
         cut_sft.data_per_point['color'] = ArraySequence(cut_sft.streamlines)
