#!/usr/bin/env python
# -*- coding: utf-8 -*-

"""
    Compute clusters using QuickBundlesX and save them separately.
    We cannot know the number of clusters in advance.
"""

import argparse
from operator import itemgetter
import os

from dipy.io.stateful_tractogram import Space, StatefulTractogram
from dipy.io.streamline import save_tractogram
from dipy.segment.clustering import qbx_and_merge

from scilpy.io.streamlines import load_tractogram_with_reference
from scilpy.io.utils import (add_overwrite_arg,
                             add_reference_arg,
                             assert_inputs_exist,
                             assert_outputs_exist,
                             assert_output_dirs_exist_and_empty)


<<<<<<< HEAD
def _build_arg_parser():
    p = argparse.ArgumentParser(description=DESCRIPTION,
=======
def _build_args_parser():
    p = argparse.ArgumentParser(description=__doc__,
>>>>>>> e8a9547d
                                formatter_class=argparse.RawTextHelpFormatter)

    p.add_argument('in_tractogram',
                   help='Tractogram filename.\n'
                        'Path of the input tractogram or bundle.')
    p.add_argument('dist_thresh', type=float,
                   help='Last QuickBundlesX threshold in mm. Typically \n'
                        'the value are between 10-20mm.')
    p.add_argument('output_clusters_dir',
                   help='Path to the clusters directory.')

    p.add_argument('--nb_points', type=int, default='20',
                   help='Streamlines will be resampled to have this '
                        'number of points [%(default)s].')
    p.add_argument('--output_centroids',
                   help='Output tractogram filename.\n'
                        'Format must be readable by the Nibabel API.')

    add_reference_arg(p)
    add_overwrite_arg(p)

    return p


def main():
    parser = _build_arg_parser()
    args = parser.parse_args()

    assert_inputs_exist(parser, args.in_tractogram)
    assert_outputs_exist(parser, args, [], optional=args.output_centroids)
    if args.output_clusters_dir:
        assert_output_dirs_exist_and_empty(parser, args,
                                           args.output_clusters_dir,
                                           create_dir=True)

    sft = load_tractogram_with_reference(parser, args, args.in_tractogram)
    streamlines = sft.streamlines
    thresholds = [40, 30, 20, args.dist_thresh]
    clusters = qbx_and_merge(streamlines, thresholds,
                             nb_pts=args.nb_points, verbose=False)

    for i, cluster in enumerate(clusters):
        if len(cluster.indices) > 1:
            cluster_streamlines = itemgetter(*cluster.indices)(streamlines)
        else:
            cluster_streamlines = streamlines[cluster.indices]

        new_sft = StatefulTractogram(cluster_streamlines, sft, Space.RASMM)
        save_tractogram(new_sft, os.path.join(args.output_clusters_dir,
                                              'cluster_{}.trk'.format(i)))

    if args.output_centroids:
        new_sft = StatefulTractogram(clusters.centroids, sft, Space.RASMM)
        save_tractogram(new_sft, args.output_centroids)


if __name__ == "__main__":
    main()<|MERGE_RESOLUTION|>--- conflicted
+++ resolved
@@ -22,13 +22,8 @@
                              assert_output_dirs_exist_and_empty)
 
 
-<<<<<<< HEAD
 def _build_arg_parser():
-    p = argparse.ArgumentParser(description=DESCRIPTION,
-=======
-def _build_args_parser():
     p = argparse.ArgumentParser(description=__doc__,
->>>>>>> e8a9547d
                                 formatter_class=argparse.RawTextHelpFormatter)
 
     p.add_argument('in_tractogram',
