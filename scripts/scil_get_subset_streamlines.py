--- conflicted
+++ resolved
@@ -2,11 +2,7 @@
 # -*- coding: utf-8 -*-
 
 """
-<<<<<<< HEAD
 Script to get a subset of n streamlines from a tractogram.
-=======
-Get a subset of streamlines.
->>>>>>> d117cc61
 """
 
 import argparse
@@ -23,12 +19,8 @@
 
 def _build_args_parser():
     p = argparse.ArgumentParser(
-<<<<<<< HEAD
         formatter_class=argparse.RawTextHelpFormatter, description=__doc__)
-=======
-        formatter_class=argparse.RawTextHelpFormatter,
-        description=__doc__)
->>>>>>> d117cc61
+
     p.add_argument('in_tractogram',
                    help='Streamlines input file name.')
     p.add_argument('max_num_streamlines', type=int,
